--- conflicted
+++ resolved
@@ -35,10 +35,7 @@
 use Traversable;
 use InvalidArgumentException;
 use OutOfBoundsException;
-<<<<<<< HEAD
 use RuntimeException;
-=======
->>>>>>> a2a0cd98
 
 /**
  *  A class to manage data insertion into a CSV
@@ -49,15 +46,6 @@
  */
 class Writer extends AbstractCsv
 {
-
-    const NULL_AS_EXCEPTION = 1;
-
-    const NULL_AS_SKIP_CELL = 2;
-
-    const NULL_AS_EMPTY = 3;
-
-    private $null_handling = self::NULL_AS_EXCEPTION;
-
     /**
      * set null handling mode to throw exception
      */
@@ -100,23 +88,12 @@
      *
      * @throws OutOfBoundsException If the Integer is not valid
      */
-<<<<<<< HEAD
     public function setNullHandlingMode($value)
     {
         if (!in_array($value, [self::NULL_AS_SKIP_CELL, self::NULL_AS_EXCEPTION, self::NULL_AS_EMPTY])) {
             throw new OutOfBoundsException('invalid value for null handling');
         }
         $this->null_handling_mode = $value;
-=======
-    public function setNullHandling($value)
-    {
-        if (!in_array($value, [self::NULL_AS_SKIP_CELL, self::NULL_AS_EXCEPTION, self::NULL_AS_EMPTY])) {
-            throw new OutOfBoundsException(
-                'invalid value for null handling'
-            );
-        }
-        $this->null_handling = $value;
->>>>>>> a2a0cd98
 
         return $this;
     }
@@ -126,15 +103,9 @@
      *
      * @return integer
      */
-<<<<<<< HEAD
     public function getNullHandlingMode()
     {
         return $this->null_handling_mode;
-=======
-    public function getNullHandling()
-    {
-        return $this->null_handling;
->>>>>>> a2a0cd98
     }
 
     /**
@@ -146,15 +117,11 @@
      */
     private function formatRow(array $row)
     {
-<<<<<<< HEAD
         if (self::NULL_AS_EXCEPTION == $this->null_handling_mode) {
             return $row;
-        } elseif (self::NULL_AS_EMPTY == $this->null_handling_mode) {
-=======
-        if (self::NULL_AS_EXCEPTION == $this->null_handling) {
-            return $row;
-        } elseif (self::NULL_AS_EMPTY == $this->null_handling) {
->>>>>>> a2a0cd98
+        }
+
+        if (self::NULL_AS_EMPTY == $this->null_handling_mode) {
             foreach ($row as &$value) {
                 if (is_null($value)) {
                     $value = '';
@@ -190,7 +157,6 @@
             );
         }
         $check = array_filter($row, function ($value) {
-<<<<<<< HEAD
             return (is_null($value) && self::NULL_AS_EXCEPTION != $this->null_handling_mode)
             || self::isValidString($value);
         });
@@ -200,14 +166,6 @@
                 $this->delimiter,
                 $this->enclosure
             );
-=======
-            return (is_null($value) && self::NULL_AS_EXCEPTION != $this->null_handling)
-            || self::isValidString($value);
-        });
-        if (count($check) == count($row)) {
-            $row = $this->formatRow($row);
-            $this->csv->fputcsv($row, $this->delimiter, $this->enclosure);
->>>>>>> a2a0cd98
 
             return $this;
         }
